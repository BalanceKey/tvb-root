# -*- coding: utf-8 -*-
#
#
#  TheVirtualBrain-Scientific Package. This package holds all simulators, and 
# analysers necessary to run brain-simulations. You can use it stand alone or
# in conjunction with TheVirtualBrain-Framework Package. See content of the
# documentation-folder for more details. See also http://www.thevirtualbrain.org
#
# (c) 2012-2020, Baycrest Centre for Geriatric Care ("Baycrest") and others
#
# This program is free software: you can redistribute it and/or modify it under the
# terms of the GNU General Public License as published by the Free Software Foundation,
# either version 3 of the License, or (at your option) any later version.
# This program is distributed in the hope that it will be useful, but WITHOUT ANY
# WARRANTY; without even the implied warranty of MERCHANTABILITY or FITNESS FOR A
# PARTICULAR PURPOSE.  See the GNU General Public License for more details.
# You should have received a copy of the GNU General Public License along with this
# program.  If not, see <http://www.gnu.org/licenses/>.
#
#
#   CITATION:
# When using The Virtual Brain for scientific publications, please cite it as follows:
#
#   Paula Sanz Leon, Stuart A. Knock, M. Marmaduke Woodman, Lia Domide,
#   Jochen Mersmann, Anthony R. McIntosh, Viktor Jirsa (2013)
#       The Virtual Brain: a simulator of primate brain network dynamics.
#   Frontiers in Neuroinformatics (7:10. doi: 10.3389/fninf.2013.00010)
#
#

"""
Defines a set of integration methods for both deterministic and stochastic
differential equations.

Using an integration step size ``dt`` from the following list:
    [0.244140625, 0.1220703125, 0.06103515625, 0.048828125, 0.0244140625, 0.01220703125, 0.009765625, 0.006103515625, 0.0048828125]

will be consistent with Monitor periods corresponding to any of [4096, 2048, 1024, 512, 256, 128] Hz

# TODO: error analysis

.. moduleauthor:: Stuart A. Knock <Stuart@tvb.invalid>
.. moduleauthor:: Marmaduke Woodman <marmaduke.woodman@univ-amu.fr>
.. moduleauthor:: Noelia Montejo <Noelia@tvb.invalid>

"""
import abc
import functools
import numpy
import scipy.integrate
from . import noise
from .common import get_logger, simple_gen_astr
from tvb.basic.neotraits.api import HasTraits, Attr, NArray, Float

LOG = get_logger(__name__)


class Integrator(HasTraits):
    """
    The Integrator class is a base class for the integration methods...

    .. [1] Kloeden and Platen, Springer 1995, *Numerical solution of stochastic
        differential equations.*

    .. [2] Riccardo Mannella, *Integration of Stochastic Differential Equations
        on a Computer*, Int J. of Modern Physics C 13(9): 1177--1194, 2002.

    .. [3] R. Mannella and V. Palleschi, *Fast and precise algorithm for 
        computer simulation of stochastic differential equations*, Phys. Rev. A
        40: 3381, 1989.

    """

    dt = Float(
        label="Integration-step size (ms)",
        default=0.01220703125, #0.015625,
        #range = basic.Range(lo= 0.0048828125, hi=0.244140625, step= 0.1, base=2.)  mh: was commented
        required=True,
        doc="""The step size used by the integration routine in ms. This
        should be chosen to be small enough for the integration to be
        numerically stable. It is also necessary to consider the desired sample
        period of the Monitors, as they are restricted to being integral
        multiples of this value. The default value is set such that all built-in
        models are numerically stable with there default parameters and because
        it is consitent with Monitors using sample periods corresponding to
        powers of 2 from 128 to 4096Hz."""
    )

    bounded_state_variable_indices = NArray(
        dtype=int,
        label="indices of the state variables to be bounded by the integrators "
              "within the boundaries in the boundaries' values array",
        required=False)

    state_variable_boundaries = NArray(
        label="The boundary values of the state variables",
        required=False)

    clamped_state_variable_indices = NArray(
        dtype=int,
        label="indices of the state variables to be clamped by the integrators "
              "to the values in the clamped_values array",
        required=False)

    clamped_state_variable_values = NArray(
        label="The values of the state variables which are clamped ",
        required=False)

    _bounded_integration_state_variable_indices = None
    _integration_state_variable_boundaries = None
    _clamped_integration_state_variable_indices = None
    _clamped_integration_state_variable_values = None

    @abc.abstractmethod
    def scheme(self, X, dfun, coupling, local_coupling, stimulus):
        """
        The scheme of integrator should take a state and provide the next
        state in time, e.g. for a differential equation, scheme should take
        :math:`X` and provide an appropriate :math:`X + dX` (dfun in the code).

        """

    def set_random_state(self, random_state):
        self.log.warn("random_state supplied for non-stochastic integration")

    def configure(self):
        # Set default configurations:
        self._clamped_integration_state_variable_indices = self.clamped_state_variable_indices
        self._clamped_integration_state_variable_values = self.clamped_state_variable_values
        self._bounded_integration_state_variable_indices = self.bounded_state_variable_indices
        self._integration_state_variable_boundaries = self.state_variable_boundaries
        super(Integrator, self).configure()

    def configure_boundaries(self, model):
        if model.state_variable_boundaries is not None:
            indices = []
            boundaries = []
            for sv, sv_bounds in model.state_variable_boundaries.items():
                indices.append(model.state_variables.index(sv))
                boundaries.append(sv_bounds)
            sort_inds = numpy.argsort(indices)
            self.bounded_state_variable_indices = numpy.array(indices)[sort_inds]
            self.state_variable_boundaries = numpy.array(boundaries).astype("float64")[sort_inds]
            self._bounded_integration_state_variable_indices = numpy.copy(self.bounded_state_variable_indices)
            self._integration_state_variable_boundaries = numpy.copy(self.state_variable_boundaries)

    def reconfigure_boundaries_and_clamping_for_integration_state_variables(self, model):
        integration_state_variable_indices = numpy.where(model.state_variable_mask)[0].tolist()
        if self.state_variable_boundaries is not None:
            # If there are any state_variable_boundaries...
            bounded_integration_state_variable_indices = []
            integration_state_variable_boundaries = []
            # ...for each one of the bounded state variable indices and boundary values...
            for bound_sv_ind, bounds in zip(self._bounded_integration_state_variable_indices,
                                            self.state_variable_boundaries):
                # ...if the boundary indice corresponds to an integrated state variable...
                if bound_sv_ind in integration_state_variable_indices:
                    # ...add its integration state vector indice...
                    bounded_integration_state_variable_indices.append(
                        integration_state_variable_indices.index(bound_sv_ind))
                    # ...and the corresponding boundaries
                    integration_state_variable_boundaries.append(bounds)
            self._bounded_integration_state_variable_indices = \
                numpy.array(bounded_integration_state_variable_indices)
            self._integration_state_variable_boundaries = \
                numpy.array(integration_state_variable_boundaries)
        if self.clamped_state_variable_values is not None:
            # If there are any clamped values...
            clamped_integration_state_variable_indices = []
            clamped_integration_state_variable_values = []
            # ...for each one of the clamped state variable indices and clamped values...
            for clamp_sv_ind, clampval in zip(self.clamped_state_variable_indices,
                                              self.clamped_state_variable_values):
                # ...if the clamped indice corresponds to an integrated state variable...
                if clamp_sv_ind in integration_state_variable_indices:
                    # ...add its integration state vector indice...
                    clamped_integration_state_variable_indices.append(
                        integration_state_variable_indices.index(clamp_sv_ind))
                    # ...and the corresponding clamped value
                    clamped_integration_state_variable_values.append(clampval)
            self._clamped_integration_state_variable_indices = \
                numpy.array(clamped_integration_state_variable_indices)
            self._clamped_integration_state_variable_values = \
                numpy.array(clamped_integration_state_variable_values)

    def _bound_state(self, X, indices, boundaries):
        for sv_ind, sv_bounds in zip(indices, boundaries):
            if sv_bounds[0] is not None:
                X[sv_ind][X[sv_ind] < sv_bounds[0]] = sv_bounds[0]
            if sv_bounds[1] is not None:
                X[sv_ind][X[sv_ind] > sv_bounds[1]] = sv_bounds[1]

    def bound_state(self, X):
        self._bound_state(X, self.bounded_state_variable_indices, self.state_variable_boundaries)

    def bound_integration_state(self, X):
        self._bound_state(X, self._bounded_integration_state_variable_indices,
                          self._integration_state_variable_boundaries)

    def clamp_state(self, X):
        X[self.clamped_state_variable_indices] = self.clamped_state_variable_values

    def clamp_integration_state(self, X):
        X[self._clamped_integration_state_variable_indices] = self._clamped_integration_state_variable_values

    def bound_and_clamp(self, state):
        # If there is a state boundary...
        if self.state_variable_boundaries is not None:
            # ...use the integrator's bound_state
            self.bound_state(state)
        # If there is a state clamping...
        if self.clamped_state_variable_values is not None:
            # ...use the integrator's clamp_state
            self.clamp_state(state)

    def integration_bound_and_clamp(self, state):
        # If there is a state boundary...
        if self._integration_state_variable_boundaries is not None:
            # ...use the integrator's bound_state
            self.bound_integration_state(state)
        # If there is a state clamping...
        if self._clamped_integration_state_variable_values is not None:
            # ...use the integrator's clamp_state
            self.clamp_integration_state(state)

    def integrate_with_update(self, X, model, coupling, local_coupling, stimulus):
        temp = model.update_state_variables_before_integration(X, coupling, local_coupling, stimulus)
        if temp is not None:
            X = temp
            self.bound_and_clamp(X)
        X = self.integrate(X, model, coupling, local_coupling, stimulus)
        temp = model.update_state_variables_after_integration(X)
        if temp is not None:
            X = temp
            self.bound_and_clamp(X)
        return X

    def integrate(self, X, model, coupling, local_coupling, stimulus):
<<<<<<< HEAD
        X[model.state_variables_mask] = self.scheme(X[model.state_variables_mask], model.dfun, coupling, local_coupling, stimulus)
        self.bound_and_clamp(X)
=======
        X[model.state_variable_mask] = self.scheme(X[model.state_variable_mask],
                                                   model.dfun, coupling, local_coupling, stimulus)
>>>>>>> 7ff048b2
        return X

    def __str__(self):
        return simple_gen_astr(self, 'dt')


# TODO: Decide about permanent removal of bounding and clamping for intermediate steps of integration schemes.


class IntegratorStochastic(Integrator):
    r"""
    The IntegratorStochastic class is a base class for the stochastic
    integration methods. It derives from the Integrator abstract base class.

    We consider a stochastic differential equation has the generic form:

        .. math::
            \dot{X}_i(t) = dX_i(\vec{X}) + g_i(\vec{X})  \xi(t)

    where we assume that the stochastic process :math:`\xi` is a Gaussian
    forcing. In the deterministic case, :math:`g(X)` would be zero. The full
    algorithm, for one external stochastic forcing which is additive, is:

        .. math::
            X_i(t) = X_i(0) + g_i(X) Z_1(t) + dX_i t + Z_2(t) dX_{i,k} g_k(X) +
                    0.5 dX_{i,jk} g_j(X) g_k(X) Z_3(t) + 0.5 t^2 dX_{i,j} dX_j

    where :math:`Z_1`, :math:`Z_2` and :math:`Z_3` are Gaussian variables,
    assuming the Einstein notation and defining:

        .. math::
            dX_{i,j} = \frac{\partial dX_i}{\partial X_j}

    """

    noise = Attr(
        field_type=noise.Noise,
        label = "Integration Noise",
        default=noise.Additive(),
        required = True,
        doc = """The stochastic integrator's noise source. It incorporates its
        own instance of Numpy's RandomState.""")  # type: noise.Noise

    def set_random_state(self, random_state):
        if random_state is not None:
            self.noise.random_stream.set_state(random_state)
            msg = "random_state supplied with seed %s"
            self.log.info(msg, self.noise.random_stream.get_state()[1][0])

    def __str__(self):
        return simple_gen_astr(self, 'dt noise')


class HeunDeterministic(Integrator):
    """
    It is a simple example of a predictor-corrector method. It is also known as
    modified trapezoidal method, which uses the Euler method as its predictor.
    And it is also a implicit integration scheme.

    """

    _ui_name = "Heun"

    def scheme(self, X, dfun, coupling, local_coupling, stimulus):
        r"""
        From [1]_:

        .. math::
            X_{n+1} &= X_n + dt (dX(t_n, X_n) + 
                                 dX(t_{n+1}, \tilde{X}_{n+1})) / 2 \\
            \tilde{X}_{n+1} &= X_n + dt dX(t_n, X_n)

        cf. Equation 1.11, page 283.

        """
        #import pdb; pdb.set_trace()
        m_dx_tn = dfun(X, coupling, local_coupling)
        inter = X + self.dt * (m_dx_tn + stimulus)
<<<<<<< HEAD
        # if self.state_variable_boundaries is not None:
        #     self.bound_state(inter)
        # if self.clamped_state_variable_values is not None:
        #     self.clamp_state(inter)
=======
        self.integration_bound_and_clamp(inter)
>>>>>>> 7ff048b2

        dX = (m_dx_tn + dfun(inter, coupling, local_coupling)) * self.dt / 2.0

        X_next = X + dX + self.dt * stimulus
<<<<<<< HEAD
=======
        self.integration_bound_and_clamp(X_next)
>>>>>>> 7ff048b2

        return X_next


class HeunStochastic(IntegratorStochastic):
    """
    It is a simple example of a predictor-corrector method. It is also known as
    modified trapezoidal method, which uses the Euler method as its predictor.

    """

    _ui_name = "Stochastic Heun"

    def scheme(self, X, dfun, coupling, local_coupling, stimulus):
        """
        From [2]_:

        .. math::
            X_i(t) = X_i(t-1) + dX(X_i(t)/2 + dX(X_i(t-1))) dt + g_i(X) Z_1

        in our case, :math:`noise = Z_1`

        See page 1180.

        """
        noise = self.noise.generate(X.shape)
        noise_gfun = self.noise.gfun(X)
        if (noise_gfun.shape != (1,) and noise.shape[0] != noise_gfun.shape[0]):
            msg = str("Got shape %s for noise but require %s."
                      " You need to reconfigure noise after you have changed your model."%(
                       noise_gfun.shape, (noise.shape[0], noise.shape[1])))
            raise Exception(msg)

        m_dx_tn = dfun(X, coupling, local_coupling)

        noise *= noise_gfun

        inter = X + self.dt * m_dx_tn + noise + self.dt * stimulus
<<<<<<< HEAD
        # if self.state_variable_boundaries is not None:
        #     self.bound_state(inter)
        # if self.clamped_state_variable_values is not None:
        #     self.clamp_state(inter)
=======
        self.integration_bound_and_clamp(inter)
>>>>>>> 7ff048b2

        dX = (m_dx_tn + dfun(inter, coupling, local_coupling)) * self.dt / 2.0

        X_next = X + dX + noise + self.dt * stimulus
<<<<<<< HEAD
=======
        self.integration_bound_and_clamp(X_next)
>>>>>>> 7ff048b2

        return X_next


class EulerDeterministic(Integrator):
    """
    It is the simplest difference methods for the initial value problem. The
    recursive structure of Euler scheme, which evaluates approximate values to
    the Ito process at the discretization instants only, is the key to its
    successful implementation.

    """

    _ui_name = "Euler"

    def scheme(self, X, dfun, coupling, local_coupling, stimulus):
        r"""

        .. math::
            X_{n+1} = X_n + dt \, dX(t_n, X_n)

        cf. Equations 1.3 and 1.13, pages 305 and 306 respectively.

        """

        self.dX = dfun(X, coupling, local_coupling) 

        X_next = X + self.dt * (self.dX + stimulus)
<<<<<<< HEAD
=======
        self.integration_bound_and_clamp(X_next)
>>>>>>> 7ff048b2

        return X_next


class EulerStochastic(IntegratorStochastic):
    """
    It is the simplest difference methods for the initial value problem. The
    recursive structure of Euler scheme, which evaluates approximate values to
    the Ito process at the discretization instants only, is the key to its
    successful implementation.

    """

    _ui_name = "Euler-Maruyama"

    def scheme(self, X, dfun, coupling, local_coupling, stimulus):
        r"""
        Ones of the simplest time discrete approximations of an Ito process is
        Euler-Maruyama approximation, that satisfies the scalar stochastic
        differential equation (From [1]_, page 305):

        .. math::
            X_{n+1} = X_n + dX(t_n, X_n) \, dt + g(X_n) Z_1

        in our case, :math:`noise = Z_1`

        cf. Equations 1.3 and 1.13, pages 305 and 306 respectively.

        """

        noise = self.noise.generate(X.shape)
        dX = dfun(X, coupling, local_coupling) * self.dt 
        noise_gfun = self.noise.gfun(X)
        X_next = X + dX + noise_gfun * noise + self.dt * stimulus
<<<<<<< HEAD
=======
        self.integration_bound_and_clamp(X_next)
>>>>>>> 7ff048b2

        return X_next


class RungeKutta4thOrderDeterministic(Integrator):
    """
    The Runge-Kutta method is a standard procedure with most one-step methods.

    """

    _ui_name = "Runge-Kutta 4th order"

    def scheme(self, X, dfun, coupling, local_coupling=0.0, stimulus=0.0):
        r"""
        The classical 4th order Runge-Kutta method is an explicit method.
        The 4th order Runge-Kutta methods are the most commonly used,
        representing a good compromise between accuracy and computational
        effort.

        From [1]_, pages 289-290, cf. Equation 2.8

        .. math::
            y_{n+1} &= y_n + 1/6 h (k_1 + 2 k_2 + 2 k_3 + k_4) \\
            t_{n+1} &= t_n + h \\
            k_1 &= f(t_n, y_n) \\
            k_2 &= f(t_n + h/2, y_n + h k_1 / 2) \\
            k_3 &= f(t_n + h/2, y_n + h k_2 / 2) \\
            k_4 &= f(t_n + h, y_n + h k_3)


        """

        dt = self.dt
        dt2 = dt / 2.0
        dt6 = dt / 6.0

        k1 = dfun(X, coupling, local_coupling)
        inter_k1 = X + dt2 * k1
<<<<<<< HEAD
        # if self.state_variable_boundaries is not None:
        #     self.bound_state(inter_k1)
        # if self.clamped_state_variable_values is not None:
        #     self.clamp_state(inter_k1)
        k2 = dfun(inter_k1, coupling, local_coupling)
        inter_k2 = X + dt2 * k2
        # if self.state_variable_boundaries is not None:
        #     self.bound_state(inter_k2)
        # if self.clamped_state_variable_values is not None:
        #     self.clamp_state(inter_k2)
        k3 = dfun(inter_k2, coupling, local_coupling)
        inter_k3 = X + dt * k3
        # if self.state_variable_boundaries is not None:
        #     self.bound_state(inter_k3)
        # if self.clamped_state_variable_values is not None:
        #     self.clamp_state(inter_k3)
=======
        self.integration_bound_and_clamp(inter_k1)

        k2 = dfun(inter_k1, coupling, local_coupling)
        inter_k2 = X + dt2 * k2
        self.integration_bound_and_clamp(inter_k2)

        k3 = dfun(inter_k2, coupling, local_coupling)
        inter_k3 = X + dt * k3
        self.integration_bound_and_clamp(inter_k3)

>>>>>>> 7ff048b2
        k4 = dfun(inter_k3, coupling, local_coupling)

        dX = dt6 * (k1 + 2.0 * k2 + 2.0 * k3 + k4)

        X_next = X + dX + self.dt * stimulus
<<<<<<< HEAD
=======
        self.integration_bound_and_clamp(X_next)
>>>>>>> 7ff048b2

        return X_next


class Identity(Integrator):
    """
    The Identity integrator does not apply any scheme to the
    provided dfun, only returning its results.

    This allows the model to determine its stepping scheme
    directly, and may be used for difference equations and
    cellular automata.

    """

    _ui_name = "Difference equation"

    def scheme(self, X, dfun, coupling=None, local_coupling=0.0, stimulus=0.0):
        """
        The identity scheme simply returns the results of the dfun and
        stimulus.

        .. math::
            x_{n+1} = f(x_{n})

        """

        return dfun(X, coupling, local_coupling) + stimulus


class SciPyODEBase(object):
    "Provides a base class for integrators using SciPy's ode class."

    def _dfun_wrapper(self, dfun, state_shape):
        @functools.wraps(dfun)
        def wrapper(t, X_, coupling=None, local_coupling=0.0):
            X = X_.reshape(state_shape)
            dXdt = dfun(X, coupling, local_coupling)
            return dXdt.ravel()
        return wrapper

    def _prepare_ode(self, X, dfun):
        ode = scipy.integrate.ode(self._dfun_wrapper(dfun, X.shape))
        ode.set_initial_value(X.ravel())
        ode.set_integrator(self._scipy_ode_integrator_name,
                           first_step=self.dt / 5.0)
        LOG.debug('prepped backing SciPy ODE integrator %r', ode)
        return ode

    _ode = None

    def _apply_ode(self, X, dfun, coupling, local_coupling, stimulus):
        if self._ode is None:
            self._ode = self._prepare_ode(X, dfun)
        self._ode.y[:] = X.ravel()
        self._ode.set_f_params(coupling, local_coupling)
        return self._ode.integrate(self._ode.t + self.dt).reshape(X.shape) + self.dt * stimulus


# TODO: Find a solution for boundary application for intermediate steps of SciPy O/SDE solvers
# Right now they would behave differently than the TVB ones.


class SciPyODE(SciPyODEBase):

    def scheme(self, X, dfun, coupling, local_coupling, stimulus):
        X_next = self._apply_ode(X, dfun, coupling, local_coupling, stimulus)
<<<<<<< HEAD
=======
        self.integration_bound_and_clamp(X_next)
>>>>>>> 7ff048b2
        return X_next

class SciPySDE(SciPyODEBase):

    def scheme(self, X, dfun, coupling, local_coupling, stimulus):
        X_next = self._apply_ode(X, dfun, coupling, local_coupling, stimulus)
        X_next += self.noise.gfun(X) * self.noise.generate(X.shape)
<<<<<<< HEAD
=======
        self.integration_bound_and_clamp(X_next)
>>>>>>> 7ff048b2
        return X_next


class VODE(SciPyODE, Integrator):
    _scipy_ode_integrator_name = "vode"
    _ui_name = "Variable-order Adams / BDF"


class VODEStochastic(SciPySDE, IntegratorStochastic):
    _scipy_ode_integrator_name = "vode"
    _ui_name = "Stochastic variable-order Adams / BDF"


class Dopri5(SciPyODE, Integrator):
    _scipy_ode_integrator_name = "dopri5"
    _ui_name = "Dormand-Prince, order (4, 5)"


class Dopri5Stochastic(SciPySDE, IntegratorStochastic):
    _scipy_ode_integrator_name = "dopri5"
    _ui_name = "Stochastic Dormand-Prince, order (4, 5)"

class Dop853(SciPyODE, Integrator):
    _scipy_ode_integrator_name = "dop853"
    _ui_name = "Dormand-Prince, order 8 (5, 3)"

class Dop853Stochastic(SciPySDE, IntegratorStochastic):
    _scipy_ode_integrator_name = "dop853"
    _ui_name = "Stochastic Dormand-Prince, order 8 (5, 3)"<|MERGE_RESOLUTION|>--- conflicted
+++ resolved
@@ -236,20 +236,12 @@
         return X
 
     def integrate(self, X, model, coupling, local_coupling, stimulus):
-<<<<<<< HEAD
-        X[model.state_variables_mask] = self.scheme(X[model.state_variables_mask], model.dfun, coupling, local_coupling, stimulus)
-        self.bound_and_clamp(X)
-=======
         X[model.state_variable_mask] = self.scheme(X[model.state_variable_mask],
                                                    model.dfun, coupling, local_coupling, stimulus)
->>>>>>> 7ff048b2
         return X
 
     def __str__(self):
         return simple_gen_astr(self, 'dt')
-
-
-# TODO: Decide about permanent removal of bounding and clamping for intermediate steps of integration schemes.
 
 
 class IntegratorStochastic(Integrator):
@@ -321,22 +313,12 @@
         #import pdb; pdb.set_trace()
         m_dx_tn = dfun(X, coupling, local_coupling)
         inter = X + self.dt * (m_dx_tn + stimulus)
-<<<<<<< HEAD
-        # if self.state_variable_boundaries is not None:
-        #     self.bound_state(inter)
-        # if self.clamped_state_variable_values is not None:
-        #     self.clamp_state(inter)
-=======
         self.integration_bound_and_clamp(inter)
->>>>>>> 7ff048b2
 
         dX = (m_dx_tn + dfun(inter, coupling, local_coupling)) * self.dt / 2.0
 
         X_next = X + dX + self.dt * stimulus
-<<<<<<< HEAD
-=======
-        self.integration_bound_and_clamp(X_next)
->>>>>>> 7ff048b2
+        self.integration_bound_and_clamp(X_next)
 
         return X_next
 
@@ -375,22 +357,12 @@
         noise *= noise_gfun
 
         inter = X + self.dt * m_dx_tn + noise + self.dt * stimulus
-<<<<<<< HEAD
-        # if self.state_variable_boundaries is not None:
-        #     self.bound_state(inter)
-        # if self.clamped_state_variable_values is not None:
-        #     self.clamp_state(inter)
-=======
         self.integration_bound_and_clamp(inter)
->>>>>>> 7ff048b2
 
         dX = (m_dx_tn + dfun(inter, coupling, local_coupling)) * self.dt / 2.0
 
         X_next = X + dX + noise + self.dt * stimulus
-<<<<<<< HEAD
-=======
-        self.integration_bound_and_clamp(X_next)
->>>>>>> 7ff048b2
+        self.integration_bound_and_clamp(X_next)
 
         return X_next
 
@@ -419,10 +391,7 @@
         self.dX = dfun(X, coupling, local_coupling) 
 
         X_next = X + self.dt * (self.dX + stimulus)
-<<<<<<< HEAD
-=======
-        self.integration_bound_and_clamp(X_next)
->>>>>>> 7ff048b2
+        self.integration_bound_and_clamp(X_next)
 
         return X_next
 
@@ -457,10 +426,7 @@
         dX = dfun(X, coupling, local_coupling) * self.dt 
         noise_gfun = self.noise.gfun(X)
         X_next = X + dX + noise_gfun * noise + self.dt * stimulus
-<<<<<<< HEAD
-=======
-        self.integration_bound_and_clamp(X_next)
->>>>>>> 7ff048b2
+        self.integration_bound_and_clamp(X_next)
 
         return X_next
 
@@ -499,24 +465,6 @@
 
         k1 = dfun(X, coupling, local_coupling)
         inter_k1 = X + dt2 * k1
-<<<<<<< HEAD
-        # if self.state_variable_boundaries is not None:
-        #     self.bound_state(inter_k1)
-        # if self.clamped_state_variable_values is not None:
-        #     self.clamp_state(inter_k1)
-        k2 = dfun(inter_k1, coupling, local_coupling)
-        inter_k2 = X + dt2 * k2
-        # if self.state_variable_boundaries is not None:
-        #     self.bound_state(inter_k2)
-        # if self.clamped_state_variable_values is not None:
-        #     self.clamp_state(inter_k2)
-        k3 = dfun(inter_k2, coupling, local_coupling)
-        inter_k3 = X + dt * k3
-        # if self.state_variable_boundaries is not None:
-        #     self.bound_state(inter_k3)
-        # if self.clamped_state_variable_values is not None:
-        #     self.clamp_state(inter_k3)
-=======
         self.integration_bound_and_clamp(inter_k1)
 
         k2 = dfun(inter_k1, coupling, local_coupling)
@@ -527,16 +475,12 @@
         inter_k3 = X + dt * k3
         self.integration_bound_and_clamp(inter_k3)
 
->>>>>>> 7ff048b2
         k4 = dfun(inter_k3, coupling, local_coupling)
 
         dX = dt6 * (k1 + 2.0 * k2 + 2.0 * k3 + k4)
 
         X_next = X + dX + self.dt * stimulus
-<<<<<<< HEAD
-=======
-        self.integration_bound_and_clamp(X_next)
->>>>>>> 7ff048b2
+        self.integration_bound_and_clamp(X_next)
 
         return X_next
 
@@ -604,10 +548,7 @@
 
     def scheme(self, X, dfun, coupling, local_coupling, stimulus):
         X_next = self._apply_ode(X, dfun, coupling, local_coupling, stimulus)
-<<<<<<< HEAD
-=======
-        self.integration_bound_and_clamp(X_next)
->>>>>>> 7ff048b2
+        self.integration_bound_and_clamp(X_next)
         return X_next
 
 class SciPySDE(SciPyODEBase):
@@ -615,10 +556,7 @@
     def scheme(self, X, dfun, coupling, local_coupling, stimulus):
         X_next = self._apply_ode(X, dfun, coupling, local_coupling, stimulus)
         X_next += self.noise.gfun(X) * self.noise.generate(X.shape)
-<<<<<<< HEAD
-=======
-        self.integration_bound_and_clamp(X_next)
->>>>>>> 7ff048b2
+        self.integration_bound_and_clamp(X_next)
         return X_next
 
 
