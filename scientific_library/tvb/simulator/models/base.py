# -*- coding: utf-8 -*-
#
#
#  TheVirtualBrain-Scientific Package. This package holds all simulators, and
# analysers necessary to run brain-simulations. You can use it stand alone or
# in conjunction with TheVirtualBrain-Framework Package. See content of the
# documentation-folder for more details. See also http://www.thevirtualbrain.org
#
# (c) 2012-2020, Baycrest Centre for Geriatric Care ("Baycrest") and others
#
# This program is free software: you can redistribute it and/or modify it under the
# terms of the GNU General Public License as published by the Free Software Foundation,
# either version 3 of the License, or (at your option) any later version.
# This program is distributed in the hope that it will be useful, but WITHOUT ANY
# WARRANTY; without even the implied warranty of MERCHANTABILITY or FITNESS FOR A
# PARTICULAR PURPOSE.  See the GNU General Public License for more details.
# You should have received a copy of the GNU General Public License along with this
# program.  If not, see <http://www.gnu.org/licenses/>.
#
#
#   CITATION:
# When using The Virtual Brain for scientific publications, please cite it as follows:
#
#   Paula Sanz Leon, Stuart A. Knock, M. Marmaduke Woodman, Lia Domide,
#   Jochen Mersmann, Anthony R. McIntosh, Viktor Jirsa (2013)
#       The Virtual Brain: a simulator of primate brain network dynamics.
#   Frontiers in Neuroinformatics (7:10. doi: 10.3389/fninf.2013.00010)

"""
This module defines the common imports and abstract base class for model definitions.

"""
import abc
import numpy
import typing
from tvb.basic.neotraits.api import HasTraits




class Model(HasTraits):
    """
    Defines the abstract base class for neuronal models.

    """

    state_variables = ()  # type: typing.Tuple[str]
    non_integrated_variables = None  # type: typing.Tuple[str]
    variables_of_interest = ()
    _nvar = None   # todo make this a prop len(state_variables)
<<<<<<< HEAD
    _n_nonintvar = 0
=======
    _nintvar = _nvar
>>>>>>> 7ff048b2
    number_of_modes = 1
    cvar = None
    stvar = None
    state_variable_boundaries = None
    state_variable_mask = None

    def _build_observer(self):
        template = ("def observe(state):\n"
                    "    {svars} = state\n"
                    "    return numpy.array([{voi_names}])")
        svars = ','.join(self.state_variables)
        if len(self.state_variables) == 1:
            svars += ','
        code = template.format(
            svars=svars,
            voi_names=','.join(self.variables_of_interest)
        )
        namespace = {'numpy': numpy}
        self.log.debug('building observer with code:\n%s', code)
        exec(code, namespace)
        self.observe = namespace['observe']
        self.observe.code = code

    def _setup_sv_boundaries(self):
        for sv, sv_bounds in self.state_variable_boundaries.items():
            try:
                # ...the boundaries correspond to model's state variables,
                self.state_variables.index(sv)
            except IndexError:
                raise ValueError("Non-existent state variable in bounds %s!" % str(sv_bounds))
            infs = [-numpy.inf, numpy.inf]
            minmax = [numpy.finfo("double").min, numpy.finfo("double").max]
            for i_bound, (sv_bound, inf, default) in enumerate(zip(sv_bounds, infs, minmax)):
                if sv_bound is None or sv_bound == inf:
                    sv_bounds[i_bound] = default
            self.state_variable_boundaries[sv] = sv_bounds.astype("float64")

    def configure(self):
        "Configure base model."
        for req_attr in 'nvar number_of_modes cvar'.split():
            assert hasattr(self, req_attr)
        if self.stvar is None:
            self.stvar = self.cvar.copy()
        super(Model, self).configure()
        # Make sure that if there are any state variable boundaries, ...
        if isinstance(self.state_variable_boundaries, dict):
            self._setup_sv_boundaries()
        elif self.state_variable_boundaries is not None:
            self.state_variable_boundaries = None
            Warning("Non dict model state variable boundaries ignored!: %s" % str(self.state_variable_boundaries))
<<<<<<< HEAD
        self.state_variables_mask = [True] * self.nvar
        if self.non_integrated_variables is not None:
            for var in self.non_integrated_variables:
                self.state_variables_mask[self.state_variables.index(var)] = False
        self._n_nonintvar = self.nvar - numpy.sum(self.state_variables_mask)
=======
        self.state_variable_mask = numpy.array([True] * self.nvar)
        if self.non_integrated_variables is not None:
            for var in self.non_integrated_variables:
                self.state_variable_mask[self.state_variables.index(var)] = False
        self._nintvar = numpy.sum(self.state_variable_mask)
>>>>>>> 7ff048b2
        self.update_derived_parameters()
        self._build_observer()

    @property
    def nvar(self):
        """ The number of state variables in this model. """
        return self._nvar

    @property
<<<<<<< HEAD
    def n_nonintvar(self):
        """ The number of integrated state variables in this model. """
        return self._n_nonintvar
=======
    def nintvar(self):
        """ The number of integrated state variables in this model. """
        return self._nintvar

    @property
    def nnonintvar(self):
        """ The number of non integrated state variables in this model. """
        return self._nvar - self._nintvar

    @property
    def has_nonint_vars(self):
        """ Flag to determine if there are any non integrated state variables. """
        return self.nnonintvar > 0
>>>>>>> 7ff048b2

    def update_derived_parameters(self):
        """
        When needed, this should be a method for calculating parameters that are
        calculated based on paramaters directly set by the caller. For example,
        see, ReducedSetFitzHughNagumo. When not needed, this pass simplifies
        code that updates an arbitrary models parameters -- ie, this can be
        safely called on any model, whether it's used or not.
        """
        pass

    def initial(self, dt, history_shape, rng=numpy.random):
        """Generates uniformly distributed initial conditions,
        bounded by the state variable limits defined by the model.
        """
        nt, nvar, nnode, nmode = history_shape
        ic = numpy.empty(history_shape)
        svr = self.state_variable_range
        sv = self.state_variables
        block = nt, nnode, nmode
        for i, (lo, hi) in enumerate([svr[sv[i]] for i in range(nvar)]):
            ic[:, i] = rng.uniform(low=lo, high=hi, size=block)
        return ic

    def initial_for_simulator(self, integrator, shape):
        "Generate initial conditions with integrator and shape."
        rng = integrator.noise.random_stream if hasattr(integrator, 'noise') else numpy.random
        dt = integrator.dt
        return self.initial(dt, shape, rng)

    @abc.abstractmethod
    def dfun(self, state_variables, coupling, local_coupling=0.0):
        """
        Defines the dynamic equations. That is, the derivative of the
        state-variables given their current state ``state_variables``, the past
        state from other regions of the brain currently arriving ``coupling``,
        and the current state of the "local" neighbourhood ``local_coupling``.

        """


    # TODO refactor as a NodeSimulator class
    def stationary_trajectory(self,
                              coupling=numpy.array([[0.0]]),
                              initial_conditions=None,
                              n_step=1000, n_skip=10, dt=2 ** -4,
                              map=map):
        """
        Computes the state space trajectory of a single mass model system
        where coupling is static, with a deterministic Euler method.

        Models expect coupling of shape (n_cvar, n_node), so if this method
        is called with coupling (:, n_cvar, n_ode), it will compute a
        stationary trajectory for each coupling[i, ...]

        """

        if coupling.ndim == 3:
            def mapped(coupling_i):
                kwargs = dict(initial_conditions=initial_conditions,
                              n_step=n_step, n_skip=n_skip, dt=dt)
                ts, ys = self.stationary_trajectory(coupling_i, **kwargs)
                return ts, ys

            out = [ys for ts, ys in map(mapped, coupling)]
            return ts, numpy.array(out)

        state = initial_conditions
        if type(state) == type(None):
            n_mode = self.number_of_modes
            state = numpy.empty((self.nvar, n_mode))
            for i, (lo, hi) in enumerate(self.state_variable_range.values()):
                state[i, :] = numpy.random.uniform(size=n_mode) * (hi - lo) / 2. + lo
        state = state[:, numpy.newaxis]

        out = [state.copy()]
        if self.number_of_modes == 3:
            coupling = numpy.tile(coupling, (1,1,3))
        for i in range(n_step):
            state += dt * self.dfun(state, coupling)
            if i % n_skip == 0:
                out.append(state.copy())

        return numpy.r_[0:dt * n_step:1j * len(out)], numpy.array(out)

    @property
    def spatial_param_reshape(self):
        "Returns reshape argument for a spatialized parameter."
        return -1, 1

    def _spatialize_model_parameters(self, sim):
        # Make sure spatialised model parameters have the right shape (number_of_nodes, 1)
        # todo: this exclusion list is fragile, consider excluding declarative attrs that are not arrays
        excluded_params = ("state_variable_range", "state_variable_boundaries", "variables_of_interest",
                           "noise", "psi_table", "nerf_table", "gid")
        spatial_reshape = self.spatial_param_reshape
        for param in type(self).declarative_attrs:
            if param in excluded_params:
                continue
            region_parameters = getattr(self, param)
            self._map_roi_param_to_surface(sim, param, region_parameters, spatial_reshape)
            self._reshape_model_param_for_modes(sim, param, spatial_reshape)

    def _reshape_model_param_for_modes(self, sim, param, spatial_reshape):
        region_parameters = getattr(self, param)
        if region_parameters.size == sim.number_of_nodes:
            new_parameters = region_parameters.reshape(spatial_reshape)
            setattr(self, param, new_parameters)

    def _map_roi_param_to_surface(self, sim, param, region_parameters, spatial_reshape):
        if sim.surface is not None:
            if region_parameters.size == sim.connectivity.number_of_regions:
                new_parameters = region_parameters[sim.surface.region_mapping].reshape(spatial_reshape)
                setattr(self, param, new_parameters)

    def update_state_variables_before_integration(self, state_variables, coupling, local_coupling=0.0, stimulus=0.0):
        return state_variables

    def update_state_variables_after_integration(self, state_variables):
        return state_variables


class ModelNumbaDfun(Model):
    "Base model for Numba-implemented dfuns."

    @property
    def spatial_param_reshape(self):
        return -1,<|MERGE_RESOLUTION|>--- conflicted
+++ resolved
@@ -48,11 +48,7 @@
     non_integrated_variables = None  # type: typing.Tuple[str]
     variables_of_interest = ()
     _nvar = None   # todo make this a prop len(state_variables)
-<<<<<<< HEAD
-    _n_nonintvar = 0
-=======
     _nintvar = _nvar
->>>>>>> 7ff048b2
     number_of_modes = 1
     cvar = None
     stvar = None
@@ -103,19 +99,11 @@
         elif self.state_variable_boundaries is not None:
             self.state_variable_boundaries = None
             Warning("Non dict model state variable boundaries ignored!: %s" % str(self.state_variable_boundaries))
-<<<<<<< HEAD
-        self.state_variables_mask = [True] * self.nvar
-        if self.non_integrated_variables is not None:
-            for var in self.non_integrated_variables:
-                self.state_variables_mask[self.state_variables.index(var)] = False
-        self._n_nonintvar = self.nvar - numpy.sum(self.state_variables_mask)
-=======
         self.state_variable_mask = numpy.array([True] * self.nvar)
         if self.non_integrated_variables is not None:
             for var in self.non_integrated_variables:
                 self.state_variable_mask[self.state_variables.index(var)] = False
         self._nintvar = numpy.sum(self.state_variable_mask)
->>>>>>> 7ff048b2
         self.update_derived_parameters()
         self._build_observer()
 
@@ -125,11 +113,6 @@
         return self._nvar
 
     @property
-<<<<<<< HEAD
-    def n_nonintvar(self):
-        """ The number of integrated state variables in this model. """
-        return self._n_nonintvar
-=======
     def nintvar(self):
         """ The number of integrated state variables in this model. """
         return self._nintvar
@@ -143,7 +126,6 @@
     def has_nonint_vars(self):
         """ Flag to determine if there are any non integrated state variables. """
         return self.nnonintvar > 0
->>>>>>> 7ff048b2
 
     def update_derived_parameters(self):
         """
