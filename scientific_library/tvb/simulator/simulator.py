--- conflicted
+++ resolved
@@ -366,7 +366,6 @@
         if any(outputi is not None for outputi in output):
             return output
 
-<<<<<<< HEAD
     def bound_and_clamp(self, state):
         # If there is a state boundary...
         if self.integrator.state_variable_boundaries is not None:
@@ -377,10 +376,7 @@
             # ...use the integrator's clamp_state
             self.integrator.clamp_state(state)
 
-    def __call__(self, simulation_length=None, random_state=None):
-=======
     def __call__(self, simulation_length=None, random_state=None, n_steps=None):
->>>>>>> b3b66625
         """
         Return an iterator which steps through simulation time, generating monitor outputs.
 
