# -*- coding: utf-8 -*-
#
#
# TheVirtualBrain-Framework Package. This package holds all Data Management, and
# Web-UI helpful to run brain-simulations. To use it, you also need do download
# TheVirtualBrain-Scientific Package (for simulators). See content of the
# documentation-folder for more details. See also http://www.thevirtualbrain.org
#
# (c) 2012-2020, Baycrest Centre for Geriatric Care ("Baycrest") and others
#
# This program is free software: you can redistribute it and/or modify it under the
# terms of the GNU General Public License as published by the Free Software Foundation,
# either version 3 of the License, or (at your option) any later version.
# This program is distributed in the hope that it will be useful, but WITHOUT ANY
# WARRANTY; without even the implied warranty of MERCHANTABILITY or FITNESS FOR A
# PARTICULAR PURPOSE.  See the GNU General Public License for more details.
# You should have received a copy of the GNU General Public License along with this
# program.  If not, see <http://www.gnu.org/licenses/>.
#
#
#   CITATION:
# When using The Virtual Brain for scientific publications, please cite it as follows:
#
#   Paula Sanz Leon, Stuart A. Knock, M. Marmaduke Woodman, Lia Domide,
#   Jochen Mersmann, Anthony R. McIntosh, Viktor Jirsa (2013)
#       The Virtual Brain: a simulator of primate brain network dynamics.
#   Frontiers in Neuroinformatics (7:10. doi: 10.3389/fninf.2013.00010)
#

import numpy
from tvb.adapters.simulator.equation_forms import get_ui_name_to_monitor_equation_dict, HRFKernelEquation
from tvb.core.adapters.abcadapter import ABCAdapter
from tvb.core.entities.file.simulator.view_model import *
from tvb.core.entities.filters.chain import FilterChain
<<<<<<< HEAD
from tvb.datatypes.projections import ProjectionsType
from tvb.adapters.simulator.equation_forms import get_ui_name_to_monitor_equation_dict, HRFKernelEquation
from tvb.core.neotraits.forms import Form, ScalarField, ArrayField, MultiSelectField, SelectField, \
    TraitDataTypeSelectField
from tvb.basic.neotraits.api import List
import numpy
=======
from tvb.core.neotraits.forms import Form, ScalarField, ArrayField, MultiSelectField, SelectField, \
    TraitDataTypeSelectField
from tvb.datatypes.projections import ProjectionsType
>>>>>>> 3a36fe8a
from tvb.datatypes.sensors import SensorTypes


def get_monitor_to_form_dict():
    monitor_class_to_form = {
        RawViewModel: RawMonitorForm,
        SubSampleViewModel: SubSampleMonitorForm,
        SpatialAverageViewModel: SpatialAverageMonitorForm,
        GlobalAverageViewModel: GlobalAverageMonitorForm,
        TemporalAverageViewModel: TemporalAverageMonitorForm,
        EEGViewModel: EEGMonitorForm,
        MEGViewModel: MEGMonitorForm,
        iEEGViewModel: iEEGMonitorForm,
        BoldViewModel: BoldMonitorForm,
        BoldRegionROIViewModel: BoldRegionROIMonitorForm
    }

    return monitor_class_to_form


def get_ui_name_to_monitor_dict(surface):
    ui_name_to_monitor = {
        'Raw recording': RawViewModel,
        'Temporally sub-sample': SubSampleViewModel,
        'Spatial average with temporal sub-sample': SpatialAverageViewModel,
        'Global average': GlobalAverageViewModel,
        'Temporal average': TemporalAverageViewModel,
        'EEG': EEGViewModel,
        'MEG': MEGViewModel,
        'Intracerebral / Stereo EEG': iEEGViewModel,
        'BOLD': BoldViewModel
    }

    if surface:
        ui_name_to_monitor['BOLD Region ROI'] = BoldRegionROIViewModel

    return ui_name_to_monitor


def get_monitor_to_ui_name_dict(surface):
    monitor_to_ui_name = dict((v, k) for k, v in get_ui_name_to_monitor_dict(surface).items())
    return monitor_to_ui_name


def get_form_for_monitor(monitor_class):
    return get_monitor_to_form_dict().get(monitor_class)


class MonitorForm(Form):

    def __init__(self, session_stored_simulator=None, prefix='', project_id=None):
        super(MonitorForm, self).__init__(prefix, project_id)
        self.session_stored_simulator = session_stored_simulator
        self.project_id = project_id
        self.period = ScalarField(Monitor.period, self)
        self.variables_of_interest_indexes = {}

        if session_stored_simulator is not None:
            self.variables_of_interest_indexes = self.determine_indexes_for_chosen_vars_of_interest(
                session_stored_simulator)

        self.variables_of_interest = MultiSelectField(List(of=str, label='Model Variables to watch',
                                                           choices=tuple(self.variables_of_interest_indexes.keys())),
                                                      self, name='variables_of_interest')

    def fill_from_trait(self, trait):
        super(MonitorForm, self).fill_from_trait(trait)
        if trait.variables_of_interest is not None:
            self.variables_of_interest.data = [list(self.variables_of_interest_indexes.keys())[idx]
                                               for idx in trait.variables_of_interest]
        else:
            # by default we select all variables of interest for the monitor forms
            self.variables_of_interest.data = list(self.variables_of_interest_indexes.keys())

    def fill_trait(self, datatype):
        super(MonitorForm, self).fill_trait(datatype)
        datatype.variables_of_interest = numpy.array(list(self.variables_of_interest_indexes.values()))

    def fill_from_post(self, form_data):
        super(MonitorForm, self).fill_from_post(form_data)
        all_variables = self.session_stored_simulator.model.variables_of_interest
        chosen_variables = form_data['variables_of_interest']
        self.variables_of_interest_indexes = self._get_variables_of_interest_indexes(all_variables, chosen_variables)

    @staticmethod
    def determine_indexes_for_chosen_vars_of_interest(session_stored_simulator):
        all_variables = session_stored_simulator.model.__class__.variables_of_interest.element_choices
        chosen_variables = session_stored_simulator.model.variables_of_interest
        indexes = MonitorForm._get_variables_of_interest_indexes(all_variables, chosen_variables)
        return indexes

    @staticmethod
    def _get_variables_of_interest_indexes(all_variables, chosen_variables):
        variables_of_interest_indexes = {}

        if not isinstance(chosen_variables, (list, tuple)):
            chosen_variables = [chosen_variables]

        for variable in chosen_variables:
            variables_of_interest_indexes[variable] = all_variables.index(variable)
        return variables_of_interest_indexes

    # TODO: We should review the code here, we could probably reduce the number of  classes that are used here


class RawMonitorForm(Form):

    def __init__(self, session_stored_simulator=None, prefix='', project_id=None):
        super(RawMonitorForm, self).__init__(prefix, project_id)


class SubSampleMonitorForm(MonitorForm):

    def __init__(self, session_stored_simulator=None, prefix='', project_id=None):
        super(SubSampleMonitorForm, self).__init__(session_stored_simulator, prefix, project_id)


class SpatialAverageMonitorForm(MonitorForm):

    def __init__(self, session_stored_simulator=None, prefix='', project_id=None):
        super(SpatialAverageMonitorForm, self).__init__(session_stored_simulator, prefix, project_id)
        self.spatial_mask = ArrayField(SpatialAverage.spatial_mask, self)
        self.default_mask = ScalarField(SpatialAverage.default_mask, self)

    def fill_from_trait(self, trait):
        super(SpatialAverageMonitorForm, self).fill_from_trait(trait)
        connectivity_index = ABCAdapter.load_entity_by_gid(self.session_stored_simulator.connectivity)

        if self.session_stored_simulator.is_surface_simulation is False:
            self.default_mask.choices.pop(SpatialAverage.REGION_MAPPING)

            if connectivity_index.has_cortical_mask is False:
                self.default_mask.choices.pop(SpatialAverage.CORTICAL)

            if connectivity_index.has_hemispheres_mask is False:
                self.default_mask.choices.pop(SpatialAverage.HEMISPHERES)

        else:
            self.default_mask.data = SpatialAverage.REGION_MAPPING
            self.default_mask.disabled = True


class GlobalAverageMonitorForm(MonitorForm):

    def __init__(self, session_stored_simulator=None, prefix='', project_id=None):
        super(GlobalAverageMonitorForm, self).__init__(session_stored_simulator, prefix, project_id)


class TemporalAverageMonitorForm(MonitorForm):

    def __init__(self, session_stored_simulator=None, prefix='', project_id=None):
        super(TemporalAverageMonitorForm, self).__init__(session_stored_simulator, prefix, project_id)


class ProjectionMonitorForm(MonitorForm):

    def __init__(self, session_stored_simulator=None, prefix='', project_id=None):
        super(ProjectionMonitorForm, self).__init__(session_stored_simulator, prefix, project_id)

        rm_filter = None
        if session_stored_simulator.is_surface_simulation:
            rm_filter = FilterChain(fields=[FilterChain.datatype + '.gid'], operations=['=='],
                                    values=[session_stored_simulator.surface.region_mapping_data.hex])

        self.region_mapping = TraitDataTypeSelectField(ProjectionViewModel.region_mapping, self,
                                                       name='region_mapping', conditions=rm_filter)


class EEGMonitorForm(ProjectionMonitorForm):

    def __init__(self, session_stored_simulator=None, prefix='', project_id=None):
        super(EEGMonitorForm, self).__init__(session_stored_simulator, prefix, project_id)

        sensor_filter = FilterChain(fields=[FilterChain.datatype + '.sensors_type'], operations=["=="],
                                    values=[SensorTypes.TYPE_EEG.value])

        projection_filter = FilterChain(fields=[FilterChain.datatype + '.projection_type'], operations=["=="],
<<<<<<< HEAD
                                        values=[ProjectionsType.EEG_POLYMORPHIC_IDENTITY.value])
=======
                                        values=[ProjectionsType.EEG.value])
>>>>>>> 3a36fe8a

        self.projection = TraitDataTypeSelectField(EEGViewModel.projection, self, name='projection',
                                                   conditions=projection_filter)
        self.reference = ScalarField(EEG.reference, self)
        self.sensors = TraitDataTypeSelectField(EEGViewModel.sensors, self, name='sensors', conditions=sensor_filter)
        self.sigma = ScalarField(EEG.sigma, self)


class MEGMonitorForm(ProjectionMonitorForm):

    def __init__(self, session_stored_simulator=None, prefix='', project_id=None):
        super(MEGMonitorForm, self).__init__(session_stored_simulator, prefix, project_id)

        sensor_filter = FilterChain(fields=[FilterChain.datatype + '.sensors_type'], operations=["=="],
                                    values=[SensorTypes.TYPE_MEG.value])

        projection_filter = FilterChain(fields=[FilterChain.datatype + '.projection_type'], operations=["=="],
<<<<<<< HEAD
                                        values=[ProjectionsType.MEG_POLYMORPHIC_IDENTITY.value])
=======
                                        values=[ProjectionsType.MEG.value])
>>>>>>> 3a36fe8a

        self.projection = TraitDataTypeSelectField(MEGViewModel.projection, self, name='projection',
                                                   conditions=projection_filter)
        self.sensors = TraitDataTypeSelectField(MEGViewModel.sensors, self, name='sensors', conditions=sensor_filter)


class iEEGMonitorForm(ProjectionMonitorForm):

    def __init__(self, session_stored_simulator=None, prefix='', project_id=None):
        super(iEEGMonitorForm, self).__init__(session_stored_simulator, prefix, project_id)

        sensor_filter = FilterChain(fields=[FilterChain.datatype + '.sensors_type'], operations=["=="],
<<<<<<< HEAD
                                    values=[SensorTypes.TYPE_SEEG.value])

        projection_filter = FilterChain(fields=[FilterChain.datatype + '.projection_type'], operations=["=="],
                                        values=[ProjectionsType.SEEG_POLYMORPHIC_IDENTITY.value])
=======
                                    values=[SensorTypes.TYPE_INTERNAL.value])

        projection_filter = FilterChain(fields=[FilterChain.datatype + '.projection_type'], operations=["=="],
                                        values=[ProjectionsType.SEEG.value])
>>>>>>> 3a36fe8a

        self.projection = TraitDataTypeSelectField(iEEGViewModel.projection, self, name='projection',
                                                   conditions=projection_filter)
        self.sigma = ScalarField(iEEG.sigma, self)
        self.sensors = TraitDataTypeSelectField(iEEGViewModel.sensors, self, name='sensors', conditions=sensor_filter)


class BoldMonitorForm(MonitorForm):

    def __init__(self, session_stored_simulator=None, prefix='', project_id=None):
        super(BoldMonitorForm, self).__init__(session_stored_simulator, prefix, project_id)
        self.hrf_kernel_choices = get_ui_name_to_monitor_equation_dict()
        default_hrf_kernel = list(self.hrf_kernel_choices.values())[0]

        self.period = ScalarField(Bold.period, self)
        self.hrf_kernel = SelectField(Attr(HRFKernelEquation, label='Equation', default=default_hrf_kernel),
                                      self, name='hrf_kernel', choices=self.hrf_kernel_choices)

    def fill_trait(self, datatype):
        super(BoldMonitorForm, self).fill_trait(datatype)
        datatype.period = self.period.data
        if type(datatype.hrf_kernel) != self.hrf_kernel.data:
            datatype.hrf_kernel = self.hrf_kernel.data()

    def fill_from_trait(self, trait):
        super(BoldMonitorForm, self).fill_from_trait(trait)
        self.hrf_kernel.data = trait.hrf_kernel.__class__


class BoldRegionROIMonitorForm(BoldMonitorForm):

    def __init__(self, session_stored_simulator=None, prefix='', project_id=None):
        super(BoldRegionROIMonitorForm, self).__init__(session_stored_simulator, prefix, project_id)<|MERGE_RESOLUTION|>--- conflicted
+++ resolved
@@ -32,18 +32,11 @@
 from tvb.core.adapters.abcadapter import ABCAdapter
 from tvb.core.entities.file.simulator.view_model import *
 from tvb.core.entities.filters.chain import FilterChain
-<<<<<<< HEAD
 from tvb.datatypes.projections import ProjectionsType
 from tvb.adapters.simulator.equation_forms import get_ui_name_to_monitor_equation_dict, HRFKernelEquation
 from tvb.core.neotraits.forms import Form, ScalarField, ArrayField, MultiSelectField, SelectField, \
     TraitDataTypeSelectField
 from tvb.basic.neotraits.api import List
-import numpy
-=======
-from tvb.core.neotraits.forms import Form, ScalarField, ArrayField, MultiSelectField, SelectField, \
-    TraitDataTypeSelectField
-from tvb.datatypes.projections import ProjectionsType
->>>>>>> 3a36fe8a
 from tvb.datatypes.sensors import SensorTypes
 
 
@@ -221,11 +214,7 @@
                                     values=[SensorTypes.TYPE_EEG.value])
 
         projection_filter = FilterChain(fields=[FilterChain.datatype + '.projection_type'], operations=["=="],
-<<<<<<< HEAD
-                                        values=[ProjectionsType.EEG_POLYMORPHIC_IDENTITY.value])
-=======
                                         values=[ProjectionsType.EEG.value])
->>>>>>> 3a36fe8a
 
         self.projection = TraitDataTypeSelectField(EEGViewModel.projection, self, name='projection',
                                                    conditions=projection_filter)
@@ -243,11 +232,7 @@
                                     values=[SensorTypes.TYPE_MEG.value])
 
         projection_filter = FilterChain(fields=[FilterChain.datatype + '.projection_type'], operations=["=="],
-<<<<<<< HEAD
-                                        values=[ProjectionsType.MEG_POLYMORPHIC_IDENTITY.value])
-=======
                                         values=[ProjectionsType.MEG.value])
->>>>>>> 3a36fe8a
 
         self.projection = TraitDataTypeSelectField(MEGViewModel.projection, self, name='projection',
                                                    conditions=projection_filter)
@@ -260,17 +245,10 @@
         super(iEEGMonitorForm, self).__init__(session_stored_simulator, prefix, project_id)
 
         sensor_filter = FilterChain(fields=[FilterChain.datatype + '.sensors_type'], operations=["=="],
-<<<<<<< HEAD
-                                    values=[SensorTypes.TYPE_SEEG.value])
-
-        projection_filter = FilterChain(fields=[FilterChain.datatype + '.projection_type'], operations=["=="],
-                                        values=[ProjectionsType.SEEG_POLYMORPHIC_IDENTITY.value])
-=======
                                     values=[SensorTypes.TYPE_INTERNAL.value])
 
         projection_filter = FilterChain(fields=[FilterChain.datatype + '.projection_type'], operations=["=="],
                                         values=[ProjectionsType.SEEG.value])
->>>>>>> 3a36fe8a
 
         self.projection = TraitDataTypeSelectField(iEEGViewModel.projection, self, name='projection',
                                                    conditions=projection_filter)
