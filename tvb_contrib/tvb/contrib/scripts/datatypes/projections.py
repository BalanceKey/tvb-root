# -*- coding: utf-8 -*-
#
#
#  TheVirtualBrain-Contributors Package. This package holds simulator extensions.
#  See also http://www.thevirtualbrain.org
#
# (c) 2012-2020, Baycrest Centre for Geriatric Care ("Baycrest") and others
#
# This program is free software: you can redistribute it and/or modify it under the
# terms of the GNU General Public License as published by the Free Software Foundation,
# either version 3 of the License, or (at your option) any later version.
# This program is distributed in the hope that it will be useful, but WITHOUT ANY
# WARRANTY; without even the implied warranty of MERCHANTABILITY or FITNESS FOR A
# PARTICULAR PURPOSE.  See the GNU General Public License for more details.
# You should have received a copy of the GNU General Public License along with this
# program.  If not, see <http://www.gnu.org/licenses/>.
#
#
#   CITATION:
# When using The Virtual Brain for scientific publications, please cite it as follows:
#
#   Paula Sanz Leon, Stuart A. Knock, M. Marmaduke Woodman, Lia Domide,
#   Jochen Mersmann, Anthony R. McIntosh, Viktor Jirsa (2013)
#       The Virtual Brain: a simulator of primate brain network dynamics.
#   Frontiers in Neuroinformatics (7:10. doi: 10.3389/fninf.2013.00010)
#
#

"""
.. moduleauthor:: Dionysios Perdikis <Denis@tvb.invalid>
"""
from enum import Enum

from tvb.contrib.scripts.datatypes.base import BaseModel
from tvb.datatypes.projections import ProjectionMatrix as TVBProjectionMatrix
from tvb.datatypes.projections import ProjectionSurfaceEEG as TVBProjectionSurfaceEEG
from tvb.datatypes.projections import ProjectionSurfaceSEEG as TVBProjectionSurfaceSEEG
from tvb.datatypes.projections import ProjectionSurfaceMEG as TVBProjectionSurfaceMEG
from tvb.datatypes.sensors import SensorTypes


class TvbProjectionType(Enum):
    eeg = TVBProjectionSurfaceEEG
    internal = TVBProjectionSurfaceSEEG
    meg = TVBProjectionSurfaceMEG


class TvbProjectionType(Enum):
    eeg = TVBProjectionSurfaceEEG
    seeg = TVBProjectionSurfaceSEEG
    meg = TVBProjectionSurfaceMEG


def get_TVB_proj_type(s_type):
    try:
<<<<<<< HEAD
        return TvbProjectionType[s_type.lower()].value
    except KeyError:
=======
        return TvbProjectionType[s_type.value.lower()].value
    except (KeyError, AttributeError):
>>>>>>> 3a36fe8a
        return TVBProjectionMatrix


class ProjectionMatrix(TVBProjectionMatrix, BaseModel):

    def to_tvb_instance(self, datatype=TVBProjectionMatrix, **kwargs):
        return super(ProjectionMatrix, self).to_tvb_instance(datatype, **kwargs)

    @classmethod
    def _from_tvb_projection_file(cls, s_type, source_file, matlab_data_name=None, is_brainstorm=False,
                      return_tvb_instance=False, **kwargs):
        if source_file.endswith("mat") and matlab_data_name is None:
            if len(s_type) > 0:
                matlab_data_name = kwargs.pop("%s_matlab_data_name" % s_type.lower(),
                                              kwargs.get("matlab_data_name", "ProjectionMatrix"))
            else:
                matlab_data_name = kwargs.get("matlab_data_name", "ProjectionMatrix")
        tvb_instance = get_TVB_proj_type(s_type).from_file(source_file, matlab_data_name, is_brainstorm)
        result = cls.from_tvb_instance(tvb_instance, **kwargs)
        if return_tvb_instance:
            return result, tvb_instance
        else:
            return result

    @classmethod
    def from_tvb_file(cls, source_file, matlab_data_name=None, is_brainstorm=False,
                      return_tvb_instance=False, **kwargs):
        return cls._from_tvb_projection_file("", source_file, matlab_data_name, is_brainstorm,
                                             return_tvb_instance, **kwargs)


class ProjectionSurfaceEEG(ProjectionMatrix, TVBProjectionSurfaceEEG):

    def to_tvb_instance(self, **kwargs):
        return super(ProjectionSurfaceEEG, self).to_tvb_instance(TVBProjectionSurfaceEEG, **kwargs)

    @classmethod
    def from_tvb_file(cls, source_file, matlab_data_name=None, is_brainstorm=False,
                      return_tvb_instance=False, **kwargs):
        return cls._from_tvb_projection_file(SensorTypes.TYPE_EEG, source_file, matlab_data_name, is_brainstorm,
                                             return_tvb_instance, **kwargs)


class ProjectionSurfaceSEEG(ProjectionMatrix, TVBProjectionSurfaceSEEG):

    def to_tvb_instance(self, **kwargs):
        return super(ProjectionSurfaceSEEG, self).to_tvb_instance(TVBProjectionSurfaceSEEG, **kwargs)

    @classmethod
    def from_tvb_file(cls, source_file, matlab_data_name=None, is_brainstorm=False,
                      return_tvb_instance=False, **kwargs):
        return cls._from_tvb_projection_file(SensorTypes.TYPE_INTERNAL, source_file, matlab_data_name, is_brainstorm,
                                             return_tvb_instance, **kwargs)


class ProjectionSurfaceMEG(ProjectionMatrix, TVBProjectionSurfaceMEG):

    def to_tvb_instance(self, **kwargs):
        return super(ProjectionSurfaceMEG, self).to_tvb_instance(TVBProjectionSurfaceMEG, **kwargs)

    @classmethod
    def from_tvb_file(cls, source_file, matlab_data_name=None, is_brainstorm=False,
                      return_tvb_instance=False, **kwargs):
        return cls._from_tvb_projection_file(SensorTypes.TYPE_MEG, source_file, matlab_data_name, is_brainstorm,
                                             return_tvb_instance, **kwargs)<|MERGE_RESOLUTION|>--- conflicted
+++ resolved
@@ -53,13 +53,8 @@
 
 def get_TVB_proj_type(s_type):
     try:
-<<<<<<< HEAD
-        return TvbProjectionType[s_type.lower()].value
-    except KeyError:
-=======
         return TvbProjectionType[s_type.value.lower()].value
     except (KeyError, AttributeError):
->>>>>>> 3a36fe8a
         return TVBProjectionMatrix
 
 
